--- conflicted
+++ resolved
@@ -1,61 +1,27 @@
 /**
  * 默认模板统一导入
- *
+ * 
  * 🎯 极简设计：模板自身包含完整信息，无需额外配置
- *
- * @format
  */
 
 // 导入所有模板
-import { template as general_optimize } from "./optimize/general-optimize";
-import { template as general_optimize_en } from "./optimize/general-optimize_en";
-import { template as output_format_optimize } from "./optimize/output-format-optimize";
-import { template as output_format_optimize_en } from "./optimize/output-format-optimize_en";
-import { template as analytical_optimize } from "./optimize/analytical-optimize";
-import { template as analytical_optimize_en } from "./optimize/analytical-optimize_en";
-import { template as context_aware_optimize } from "./optimize/context-aware-optimize";
+import { template as general_optimize } from './optimize/general-optimize';
+import { template as general_optimize_en } from './optimize/general-optimize_en';
+import { template as output_format_optimize } from './optimize/output-format-optimize';
+import { template as output_format_optimize_en } from './optimize/output-format-optimize_en';
+import { template as analytical_optimize } from './optimize/analytical-optimize';
+import { template as analytical_optimize_en } from './optimize/analytical-optimize_en';
+import { template as context_aware_optimize } from './optimize/context-aware-optimize';
 
-import { template as iterate } from "./iterate/iterate";
-import { template as iterate_en } from "./iterate/iterate_en";
+import { template as iterate } from './iterate/iterate';
+import { template as iterate_en } from './iterate/iterate_en';
 
-// Import specialized content iterate prompts
-import { template as content_iterate_seo } from "./iterate/content-iterate-seo_en";
-import { template as content_iterate_engagement } from "./iterate/content-iterate-engagement_en";
-import { template as content_iterate_readability } from "./iterate/content-iterate-readability_en";
-import { template as content_iterate_conversion } from "./iterate/content-iterate-conversion_en";
-import { template as content_iterate_tone } from "./iterate/content-iterate-tone_en";
-import { template as content_iterate_structure } from "./iterate/content-iterate-structure_en";
-import { template as content_iterate_visual } from "./iterate/content-iterate-visual_en";
-import { template as content_iterate_format } from "./iterate/content-iterate-format_en";
-import { template as content_iterate_audience } from "./iterate/content-iterate-audience_en";
-import { template as content_iterate_performance } from "./iterate/content-iterate-performance_en";
-
-import { user_prompt_professional } from "./user-optimize/user-prompt-professional";
-import { user_prompt_professional_en } from "./user-optimize/user-prompt-professional_en";
-import { user_prompt_basic } from "./user-optimize/user-prompt-basic";
-import { user_prompt_basic_en } from "./user-optimize/user-prompt-basic_en";
-import { user_prompt_planning } from "./user-optimize/user-prompt-planning";
-import { user_prompt_planning_en } from "./user-optimize/user-prompt-planning_en";
-
-// Content Generation Templates
-import { template as article_writer } from "./content-generation/article-writer_en";
-import { template as story_writer } from "./content-generation/story-writer_en";
-import { template as social_media_writer } from "./content-generation/social-media-writer_en";
-import { template as tech_writer } from "./content-generation/tech-writer_en";
-import { template as marketing_copy_writer } from "./content-generation/marketing-copy_en";
-import { template as code_reviewer } from "./content-generation/code-reviewer_en";
-import { template as business_strategy } from "./content-generation/business-strategy_en";
-import { template as research_analyst } from "./content-generation/research-analyst_en";
-import { template as educational_content } from "./content-generation/educational-content_en";
-import { template as creative_problem_solver } from "./content-generation/creative-problem-solver_en";
-import { template as product_documentation } from "./content-generation/product-documentation_en";
-import { template as data_analyst } from "./content-generation/data-analyst_en";
-import { template as ux_ui_designer } from "./content-generation/ux-ui-designer_en";
-import { template as project_manager } from "./content-generation/project-manager_en";
-
-// Import new master content creation prompts
-import { template as master_content_user_prompts } from "./content-generation/master-content-user-prompts_en";
-import { template as master_content_iterate } from "./iterate/master-content-iterate_en";
+import { user_prompt_professional } from './user-optimize/user-prompt-professional';
+import { user_prompt_professional_en } from './user-optimize/user-prompt-professional_en';
+import { user_prompt_basic } from './user-optimize/user-prompt-basic';
+import { user_prompt_basic_en } from './user-optimize/user-prompt-basic_en';
+import { user_prompt_planning } from './user-optimize/user-prompt-planning';
+import { user_prompt_planning_en } from './user-optimize/user-prompt-planning_en';
 
 import { template as blog_post } from './content-creation/blog-post';
 import { template as blog_post_en } from './content-creation/blog-post_en';
@@ -82,41 +48,10 @@
   user_prompt_professional_en,
   iterate,
   iterate_en,
-  // Specialized content iterate prompts
-  content_iterate_seo,
-  content_iterate_engagement,
-  content_iterate_readability,
-  content_iterate_conversion,
-  content_iterate_tone,
-  content_iterate_structure,
-  content_iterate_visual,
-  content_iterate_format,
-  content_iterate_audience,
-  content_iterate_performance,
   user_prompt_basic,
   user_prompt_basic_en,
   user_prompt_planning,
   user_prompt_planning_en,
-<<<<<<< HEAD
-  // Content Generation Templates
-  article_writer,
-  story_writer,
-  social_media_writer,
-  tech_writer,
-  marketing_copy_writer,
-  code_reviewer,
-  business_strategy,
-  research_analyst,
-  educational_content,
-  creative_problem_solver,
-  product_documentation,
-  data_analyst,
-  ux_ui_designer,
-  project_manager,
-  // Master content creation prompts
-  master_content_user_prompts,
-  master_content_iterate,
-=======
   blog_post,
   blog_post_en,
   youtube_script,
@@ -125,5 +60,4 @@
   blog_post_outline_en,
   blog_post_workflow,
   blog_post_workflow_en,
->>>>>>> 41881458
 };